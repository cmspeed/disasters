--- conflicted
+++ resolved
@@ -838,19 +838,11 @@
 
         # Convert to uint8
         final_data = final_data_float.astype("uint8")
-<<<<<<< HEAD
 
         # Inherit Georeferencing
         final_data.rio.write_crs(da_later.rio.crs, inplace=True)
         final_data.rio.write_nodata(int(nd_float), encoded=True, inplace=True)
 
-=======
-
-        # Inherit Georeferencing
-        final_data.rio.write_crs(da_later.rio.crs, inplace=True)
-        final_data.rio.write_nodata(int(nd_float), encoded=True, inplace=True)
-
->>>>>>> a99b0d49
         # Write Temp GeoTIFF
         tmp_gtiff = out_path.with_suffix(".tmp.tif")
         final_data.rio.to_raster(tmp_gtiff, compress="DEFLATE", tiled=True, dtype="uint8")
@@ -875,7 +867,6 @@
     earlier_path: Path,
     later_path: Path,
     out_path: Path,
-    nodata_value: int = 255
 ):
     """
     Computes a binary 'Positive Change' (Water Gain) raster.
@@ -907,7 +898,7 @@
     da_later = rioxarray.open_rasterio(later_path, masked=False).squeeze()
     da_early = rioxarray.open_rasterio(earlier_path, masked=False).squeeze()
 
-    # 2. Define Groups
+    # Define Groups
     # Valid Water Classes across S1 and HLS WTR/BWTR:
     # 1: Open Water (S1/HLS)
     # 2: Partial Surface Water (HLS)
@@ -917,33 +908,30 @@
     open_water = 1
     not_water = 0
 
-    # 3. Create Masks
-    # A. Nodata/Masks: Values >= 250 are essentially invalid/masked in all DSWx products
-    #    (250=HAND, 251=Layover, 252=Snow/Ice, 253=Cloud, 254=Ocean, 255=Fill)
+    # Create masks 
+    # Nodata/Masks: Values >= 250 are considered invalid/masked in all DSWx products for differencing purposes
+    #(250=HAND, 251=Layover, 252=Snow/Ice, 253=Cloud, 254=Ocean, 255=Fill)
     mask_invalid = (da_early >= 250) | (da_later >= 250)
 
-    # B. Condition 1: New Water (0 -> 1, 2, 3)
-    #    Use np.isin for checking membership in list
+    # Condition 1: New Water (0 -> 1, 2, 3)
     cond_new_water = (da_early == not_water) & (np.isin(da_later, any_water))
 
-    # C. Condition 2: Intensification (2, 3 -> 1)
-    #    Partial/Veg becoming Open Water
+    # Condition 2: Intensification (2, 3 -> 1), Partial/Veg becoming Open Water
     cond_intensification = (np.isin(da_early, partial_or_veg)) & (da_later == open_water)
 
     # Combine Gain Conditions
     mask_gain = cond_new_water | cond_intensification
 
-    # 4. Create Output Array (uint8)
-    # Initialize with 0 (No Positive Change)
+    # Create Output Array (uint8) initally all zeros
     out_data = np.zeros_like(da_early.values, dtype="uint8")
     
-    # Apply Gain (Set to 1)
+    # Apply Water Gain (Set to 1)
     out_data[mask_gain.values] = 1
     
     # Apply Nodata (Set to 255) - Overwrites any previous assignment
     out_data[mask_invalid.values] = 255
 
-    # 5. Wrap in xarray for CRS/Transform handling
+    # Wrap in xarray for CRS/Transform handling
     da_out = xr.DataArray(
         out_data,
         coords=da_later.coords,
@@ -953,11 +941,11 @@
     da_out.rio.write_crs(da_later.rio.crs, inplace=True)
     da_out.rio.write_nodata(255, inplace=True)
 
-    # 6. Write to Temporary GeoTIFF
+    # Write to Temporary GeoTIFF
     tmp_gtiff = out_path.with_suffix(".tmp.tif")
     da_out.rio.to_raster(tmp_gtiff, compress="DEFLATE", tiled=True, dtype="uint8")
 
-    # 7. Inject Colormap and Metadata
+    # Add a Colormap and Metadata
     # Color 0: White (255, 255, 255, 255)
     # Color 1: Blue  (0, 0, 200, 255)
     custom_colormap = {
@@ -965,7 +953,7 @@
         1: (0, 0, 200, 255)
     }
 
-    # Define class names for QGIS Legend
+    # Define class names for metadata
     class_names = {
         0: "No Change or Water Loss",
         1: "Water Gain"
@@ -976,7 +964,7 @@
         tags = {f"CLASS_{k}": v for k, v in class_names.items()}
         dst.update_tags(**tags)
 
-    # 8. Convert to COG
+    # Convert to COG
     save_gtiff_as_cog(tmp_gtiff, out_path)
 
     # Cleanup
@@ -986,6 +974,7 @@
         pass
 
     print(f"[INFO] Positive change difference written to {out_path}")
+    return
 
 
 def generate_products(
@@ -997,7 +986,7 @@
     zoom_bbox,
     filter_date=None,
     reclassify_snow_ice=False,
-):
+    ):
     """
     Generate mosaicked products, maps, and layouts based on the provided DataFrame and mode. 
     Granules are reprojected to the most common UTM zone present in the data for a given date.
@@ -1014,7 +1003,6 @@
     Raises:
         Exception: If the mode is not recognized or if there are issues with data processing.
     """
-    import re
     from collections import defaultdict
     from rasterio.shutil import copy
     import opera_mosaic
@@ -1392,56 +1380,6 @@
         for short_name_k, layers_dict in mosaic_index.items():
             for layer_k, date_map in layers_dict.items():
 
-<<<<<<< HEAD
-                # Restructure by UTM zone for differencing
-                utm_date_map = defaultdict(lambda: defaultdict(dict))
-                for d, utm_dict in date_map.items():
-                    for utm, info in utm_dict.items():
-                        utm_date_map[utm][d] = info
-
-                for utm_suffix_k, utm_map in utm_date_map.items():
-                    dates = sorted(utm_map.keys())
-
-                    # Generate difference for all possible pairs within this UTM zone
-                    for i in range(len(dates)):
-                        for j in range(i + 1, len(dates)):
-                            d_early = dates[i]
-                            d_later = dates[j]
-
-                            early_info = utm_map[d_early]
-                            later_info = utm_map[d_later]
-
-                            crs_a = early_info["crs"]
-                            crs_b = later_info["crs"]
-
-                            # The check will always pass if utm_map was created correctly.
-                            if not same_utm_zone(crs_a, crs_b):
-                                # This block should rarely be hit if the grouping is correct
-                                skipped.append(
-                                    {
-                                        "short_name": short_name_k,
-                                        "layer": layer_k,
-                                        "date_earlier": d_early,
-                                        "date_later": d_later,
-                                        "utm_suffix": utm_suffix_k,
-                                        "crs_earlier": (
-                                            crs_a.to_string() if crs_a else None
-                                        ),
-                                        "crs_later": (
-                                            crs_b.to_string() if crs_b else None
-                                        ),
-                                        "reason": "internal CRS mismatch after grouping (error)",
-                                    }
-                                )
-                                continue
-
-                            # Name and path: {short}_{layer}_{LATER}_{EARLIER}{UTM}_diff.tif
-                            diff_name = f"{short_name_k}_{layer_k}_{d_later}_{d_early}{utm_suffix_k}_water_change.tif"
-                            diff_path = (mode_dir / "data") / diff_name
-
-                        try:
-                            compute_and_write_difference_positive_change_only(
-=======
                 dates = sorted(date_map.keys()) 
 
                 # Generate difference for all possible pairs
@@ -1469,20 +1407,14 @@
                             continue
 
                         # Name and path
-                        diff_name = f"{short_name_k}_{layer_k}_{d_later}_{d_early}_diff.tif"
+                        diff_name = f"{short_name_k}_{layer_k}_{d_later}_{d_early}_water_gain.tif"
                         diff_path = (mode_dir / "data") / diff_name
 
                         try:
-                            compute_and_write_difference(
->>>>>>> a99b0d49
+                            compute_and_write_difference_positive_change_only(
                                 earlier_path=early_info["path"],
                                 later_path=later_info["path"],
-                                out_path=diff_path,
-                                nodata_value=None,
-<<<<<<< HEAD
-=======
-                                log=False
->>>>>>> a99b0d49
+                                out_path=diff_path
                             )
                             print(f"[INFO] Wrote diff COG: {diff_path}")
                             
@@ -1510,7 +1442,6 @@
         with open(report_path, "w") as f:
             json.dump(skipped, f, indent=2)
         print(f"[INFO] Difference skip report: {report_path} ({len(skipped)} skipped)")
-
 
     # Pair-wise differencing for 'landslide' mode (RTC-S1 log difference)
     if mode == "landslide":
