--- conflicted
+++ resolved
@@ -711,13 +711,7 @@
         Exception: If there are issues with directory creation, CSV reading, or product generation.
     """
     args = parse_arguments()
-<<<<<<< HEAD
-
-    print(args)
-
-=======
-    
->>>>>>> b7686d4f
+
     # Terminate if user selects 'earthquake' mode, for now
     if args.mode == "earthquake":
         print("Earthquake mode coming soon. Exiting...")
@@ -727,10 +721,7 @@
         bbox=args.bbox,
         number_of_dates=args.number_of_dates,
         date=args.date,
-<<<<<<< HEAD
         functionality=args.functionality
-=======
->>>>>>> b7686d4f
     )
 
     make_output_dir(args.output_dir)
